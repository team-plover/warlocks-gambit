--- conflicted
+++ resolved
@@ -13,7 +13,6 @@
 [dependencies]
 bevy_kira_audio = "0.8"
 bevy-ui-navigation = "0.13.1"
-<<<<<<< HEAD
 bevy = { version = "0.6", default-features = false, features = [
     "bevy_gilrs",
     "bevy_winit",
@@ -23,9 +22,6 @@
     "x11",
     "filesystem_watcher",
 ] }
-=======
-bevy = { version = "0.6", default-features = false, features = ["bevy_gilrs", "bevy_winit", "render", "png", "hdr", "x11", "filesystem_watcher", "jpeg" ] }
->>>>>>> bfc00051
 bevy-ui-build-macros = "0.2.1"
 bevy-inspector-egui = { version = "0.8", optional = true }
 enum-map = "2"
