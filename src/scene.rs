use bevy::{
    ecs::system::EntityCommands,
    prelude::{Plugin as BevyPlugin, *},
};

use crate::{
    animate::Animated,
    camera::PlayerCam,
    card_spawner::{
        BirdPupil, BirdPupilRoot, OppoCardSpawner, OppoDeck, OppoHand, PlayerCardSpawner,
        PlayerDeck, PlayerHand, PlayerSleeve,
    },
    gltf_hook::{GltfHook, GltfInstance},
    pile::{Pile, PileType},
    state::GameState,
    ui::gameover::{gameover_prepare_scene, GameOverAnimation},
};

pub enum Scene {}
impl GltfHook for Scene {
    fn hook_named_node(name: &Name, cmds: &mut EntityCommands) {
        match name.as_str() {
            "PlayerPerspective_Orientation" => cmds.insert(PlayerCam),
            "PlayerCardSpawn" => cmds.insert(PlayerCardSpawner),
            "OppoCardSpawn" => cmds.insert(OppoCardSpawner),
            "OppoHand" => cmds.insert_bundle((OppoHand, Animated::bob(1.0, 0.3, 6.0))),
            "PlayerHand" => cmds.insert_bundle((PlayerHand, Animated::bob(2.0, 0.05, 7.0))),
            "Pile" => cmds.insert(Pile::new(PileType::War)),
            "PlayerDeck" => cmds.insert(PlayerDeck),
            "OppoDeck" => cmds.insert(OppoDeck),
            "OppoPile" => cmds.insert(Pile::new(PileType::Oppo)),
            "PlayerPile" => cmds.insert(Pile::new(PileType::Player)),
            "ManBody" => cmds.insert(Animated::breath(0.0, 0.03, 6.0)),
            "ManHead" => cmds
                .insert(Animated::bob(6. / 4., 0.1, 6.0))
                .insert(GameOverAnimation::Head),
            "Bird" => cmds.insert(Animated::breath(0.0, 0.075, 5.0)),
            "BirdPupillaSprite" => cmds.insert(BirdPupil),
            "BirdEyePupilla" => {
                cmds.insert_bundle((BirdPupilRoot, Animated::bob(5. / 4., 0.02, 5.0)))
            }
            "PlayerSleeveStash" => cmds.insert(PlayerSleeve),
            "ManSkull" => cmds.insert(GameOverAnimation::Skull),
            "DemonArm" => cmds.insert(GameOverAnimation::DemonArmOppo),
            _ => cmds,
        };
    }
}

<<<<<<< HEAD
#[derive(Default)]
pub struct ScenePreload {
    pub game: Handle<bevy::prelude::Scene>,
    pub main_menu: Handle<bevy::prelude::Scene>,
}

fn load_scene(asset_server: Res<AssetServer>, mut scene: ResMut<ScenePreload>) {
    scene.game = asset_server.load(if cfg!(feature = "debug") {
=======
fn setup_scene(
    mut cmds: Commands,
    mut scene_spawner: ResMut<SceneSpawner>,
    asset_server: Res<AssetServer>,
) {
    let scene = if !cfg!(feature = "debug") {
>>>>>>> cc045f22
        "scene_debug.glb#Scene0"
    } else {
        "scene.glb#Scene0"
    });
    scene.main_menu = asset_server.load("scene_mainmenu.glb#Scene0");
}

fn wait_load_scene(
    scene: Res<ScenePreload>,
    mut state: ResMut<State<GameState>>,
    server: Res<AssetServer>,
) {
    if server.get_group_load_state([scene.game.id, scene.main_menu.id])
        == bevy::asset::LoadState::Loaded
    {
        state.set(GameState::MainMenu).unwrap();
    }
}

fn setup_scene(
    mut cmds: Commands,
    mut scene_spawner: ResMut<SceneSpawner>,
    scene: Res<ScenePreload>,
    mut state: ResMut<State<GameState>>,
    mut ugly_hack: Local<u8>, // avoid panic on initing oppo hand
) {
    if *ugly_hack == 0 {
        let gltf = scene_spawner.spawn(scene.game.clone());
        cmds.spawn().insert(GltfInstance::<Scene>::new(gltf));

        *ugly_hack = 1;
    } else if *ugly_hack == 1 {
        state.set(GameState::Playing).unwrap();
    }
}

pub struct Plugin(pub GameState);
impl BevyPlugin for Plugin {
    fn build(&self, app: &mut App) {
        app.add_system_set(SystemSet::on_update(self.0).with_system(setup_scene))
            .add_system(gameover_prepare_scene.with_run_criteria(Scene::when_spawned))
            .add_system(Scene::hook.with_run_criteria(Scene::when_not_spawned))
            .insert_resource(ScenePreload::default())
            .add_startup_system(load_scene)
            .add_system_set(
                SystemSet::on_update(GameState::ScenePreload).with_system(wait_load_scene),
            );
    }
}<|MERGE_RESOLUTION|>--- conflicted
+++ resolved
@@ -47,7 +47,7 @@
     }
 }
 
-<<<<<<< HEAD
+
 #[derive(Default)]
 pub struct ScenePreload {
     pub game: Handle<bevy::prelude::Scene>,
@@ -56,14 +56,6 @@
 
 fn load_scene(asset_server: Res<AssetServer>, mut scene: ResMut<ScenePreload>) {
     scene.game = asset_server.load(if cfg!(feature = "debug") {
-=======
-fn setup_scene(
-    mut cmds: Commands,
-    mut scene_spawner: ResMut<SceneSpawner>,
-    asset_server: Res<AssetServer>,
-) {
-    let scene = if !cfg!(feature = "debug") {
->>>>>>> cc045f22
         "scene_debug.glb#Scene0"
     } else {
         "scene.glb#Scene0"
