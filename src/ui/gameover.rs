use super::common::*;
use crate::state::GameState;
use bevy::prelude::*;

// To enter game over screen send GameOverKind via EventWriter.
// Upon entering screen animation is played, when it goes to RestartMenu.

// TODO: actual, non-placeholder animation
// TODO: normal game screen should be drawn when GameOver state is active

#[derive(Clone, Copy, Debug)]
pub enum GameOverKind {
    PlayerWon,
    PlayerLost,
    CheatSpotted,
}

#[derive(Component, Clone, Copy, PartialEq)]
pub enum GameOverAnimation {
    Head,
    Skull,
    DemonArmOppo,
}

//

pub struct GameoverAssets {
    pub defeat: Handle<Image>,
    pub victory: Handle<Image>,
}

impl FromWorld for GameoverAssets {
    fn from_world(world: &mut World) -> Self {
        let assets = world.get_resource::<AssetServer>().unwrap();
        Self {
            defeat: assets.load("menu/ending_Defeat.png"),
            victory: assets.load("menu/ending_Victory.png"),
        }
    }
}

/// This inits gameover-specific parts of the scene
pub fn gameover_prepare_scene(
    gameover: Query<(&Children, &GameOverAnimation)>,
    mut visibility: Query<&mut Visibility>,
) {
    for (children, animation) in gameover.iter() {
        match animation {
            GameOverAnimation::Head => (),
            _ => {
                for child in children.iter() {
                    if let Ok(mut v) = visibility.get_mut(*child) {
                        v.is_visible = false;
                    }
                }
            }
        }
    }
}

//

/// Cleanup marker
#[derive(Component, Clone)]
struct SceneRoot;

/// Marker for 'Press ESC to exit' text
#[derive(Component)]
struct EscapeMessage;

fn init(
    mut commands: Commands,
    ui_assets: Res<UiAssets>,
    mut start_time: ResMut<StartTime>,
    time: Res<Time>,
) {
    let skip_message = "Press ESCAPE to skip";
    commands
        .spawn_bundle(NodeBundle { color: Color::NONE.into(), ..Default::default() })
        .insert(SceneRoot)
        .with_children(|parent| {
            parent
                .spawn_bundle(ui_assets.large_text(skip_message))
                .insert(Visibility { is_visible: false })
                .insert(EscapeMessage);
        });

    start_time.0 = time.seconds_since_startup();
}

fn interrupt_animation(
    keys: Res<Input<KeyCode>>,
    buttons: Res<Input<MouseButton>>,
    mut state: ResMut<State<GameState>>,
    mut message: Query<&mut Visibility, With<EscapeMessage>>,
) {
    if keys.just_pressed(KeyCode::Escape) {
        state.set(GameState::RestartMenu).unwrap()
    }
    if keys.get_just_pressed().len() + buttons.get_just_pressed().len() > 0 {
        message.iter_mut().for_each(|mut vis| vis.is_visible = true)
    }
}

fn cleanup(root: Query<Entity, With<SceneRoot>>, mut commands: Commands) {
    for entity in root.iter() {
        commands.entity(entity).despawn_recursive()
    }
}

//

#[derive(Default)]
struct StartTime(f64); // seconds since startup

fn animation(
    kind: Res<GameOverKind>,
    start_time: Res<StartTime>,
    time: Res<Time>,
    anim_parents: Query<(&Children, &GameOverAnimation)>,
    mut animatable: Query<(&mut Visibility, &mut Transform)>,
    mut state: ResMut<State<GameState>>,
) {
    let get_animatables = |which: GameOverAnimation| {
        anim_parents
            .iter()
            .find(|(_, anim)| **anim == which)
            .map(|(children, _)| children.iter().cloned())
    };
    let seconds_passed = (time.seconds_since_startup() - start_time.0) as f32;

    match *kind {
        GameOverKind::PlayerWon => {
            let arm_raise_time = 2.;
            let arm_hold_time = 1.;
            let arm_lower_time = 1.;

            if seconds_passed < arm_raise_time {
                let t = seconds_passed / arm_raise_time;

                if let Some(entities) = get_animatables(GameOverAnimation::DemonArmOppo) {
                    for entity in entities {
                        if let Ok((mut visible, mut transform)) = animatable.get_mut(entity) {
                            visible.is_visible = true;
                            //transform.translation.y = t * -200.;
                        }
                    }
                }
            } else if seconds_passed < arm_raise_time + arm_hold_time {
                let _t = (seconds_passed - arm_raise_time) / arm_hold_time;

                // replace head with skull
                if let Some(entities) = get_animatables(GameOverAnimation::Head) {
                    for entity in entities {
                        if let Ok((mut visible, _)) = animatable.get_mut(entity) {
                            visible.is_visible = false;
                        }
                    }
                }
                if let Some(entities) = get_animatables(GameOverAnimation::Skull) {
                    for entity in entities {
                        if let Ok((mut visible, _)) = animatable.get_mut(entity) {
                            visible.is_visible = true;
                        }
                    }
                }
            } else if seconds_passed < arm_raise_time + arm_hold_time + arm_lower_time {
                let t = (seconds_passed - arm_raise_time - arm_hold_time) / arm_lower_time;

                if let Some(entities) = get_animatables(GameOverAnimation::DemonArmOppo) {
                    for entity in entities {
                        if let Ok((mut _visible, mut transform)) = animatable.get_mut(entity) {
                            transform.translation.y = (1. - t) * -200.;
                        }
                    }
                }
            } else {
                state.set(GameState::RestartMenu).unwrap()
            }
        }
        GameOverKind::PlayerLost => todo!(),
        GameOverKind::CheatSpotted => todo!(),
    }
}

//

fn enter_state(
    mut events: EventReader<GameOverKind>,
    mut state: ResMut<State<GameState>>,
    mut kind: ResMut<GameOverKind>,
) {
    if let Some(new_kind) = events.iter().next() {
        *kind = *new_kind;
        state.set(GameState::GameOver).unwrap();
    }
}

#[cfg(feature = "debug")]
fn debug_buttons(
    mut ctx: ResMut<bevy_inspector_egui::bevy_egui::EguiContext>,
    mut events: EventWriter<GameOverKind>,
) {
    use bevy_inspector_egui::egui::*;
    Area::new("gameover::debug_buttons")
        .anchor(Align2::RIGHT_BOTTOM, vec2(0., 0.))
        .show(ctx.ctx_mut(), |ui| {
            if ui.button("PlayerWon").clicked() {
                events.send(GameOverKind::PlayerWon);
            }
            if ui.button("PlayerLost").clicked() {
                events.send(GameOverKind::PlayerLost);
            }
            if ui.button("CheatSpotted").clicked() {
                events.send(GameOverKind::CheatSpotted);
            }
        });
}

pub struct Plugin;
impl bevy::app::Plugin for Plugin {
    fn build(&self, app: &mut App) {
        app.insert_resource(GameOverKind::PlayerWon);
<<<<<<< HEAD
        app.insert_resource(StartTime::default());
        app.init_resource::<GameoverAssets>();
        app.add_system(enter_state);
=======
        app.add_system(enter_state.label("check_gameover"));
>>>>>>> 67c9811f

        app.add_system_set(SystemSet::on_enter(GameState::GameOver).with_system(init));
        app.add_system_set(SystemSet::on_exit(GameState::GameOver).with_system(cleanup));
        app.add_system_set(
            SystemSet::on_update(GameState::GameOver)
                .with_system(interrupt_animation)
                .with_system(animation),
        );

        app.add_event::<GameOverKind>();

        #[cfg(feature = "debug")]
        app.add_system(debug_buttons);
    }
}<|MERGE_RESOLUTION|>--- conflicted
+++ resolved
@@ -221,13 +221,9 @@
 impl bevy::app::Plugin for Plugin {
     fn build(&self, app: &mut App) {
         app.insert_resource(GameOverKind::PlayerWon);
-<<<<<<< HEAD
         app.insert_resource(StartTime::default());
         app.init_resource::<GameoverAssets>();
-        app.add_system(enter_state);
-=======
         app.add_system(enter_state.label("check_gameover"));
->>>>>>> 67c9811f
 
         app.add_system_set(SystemSet::on_enter(GameState::GameOver).with_system(init));
         app.add_system_set(SystemSet::on_exit(GameState::GameOver).with_system(cleanup));
